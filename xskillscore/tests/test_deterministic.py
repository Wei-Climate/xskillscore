--- conflicted
+++ resolved
@@ -259,14 +259,13 @@
     assert not res.isnull().any()
 
 
-<<<<<<< HEAD
 def test_pearson_r_p_value_skipna(a, b_nan):
     """Test whether NaNs sprinkled in array will NOT yield all NaNs."""
     res = pearson_r_p_value(a, b_nan, ['lat', 'lon'], skipna=True)
     assert not np.isnan(res).all()
-=======
+
+
 def test_pearson_r_integer():
     """Test whether arrays as integers work."""
     da = xr.DataArray([0, 1, 2], dims=['time'])
-    assert pearson_r(da, da, dim='time') == 1
->>>>>>> cee13c14
+    assert pearson_r(da, da, dim='time') == 1