import warnings

import xarray as xr

from .np_deterministic import (
    _effective_sample_size,
    _mae,
    _mape,
    _median_absolute_error,
    _mse,
    _pearson_r,
    _pearson_r_eff_p_value,
    _pearson_r_p_value,
    _r2,
    _rmse,
    _smape,
    _spearman_r,
    _spearman_r_eff_p_value,
    _spearman_r_p_value,
)

__all__ = [
    'pearson_r',
    'pearson_r_p_value',
    'pearson_r_eff_p_value',
    'rmse',
    'mse',
    'mae',
    'median_absolute_error',
    'smape',
    'mape',
    'spearman_r',
    'spearman_r_p_value',
    'spearman_r_eff_p_value',
    'effective_sample_size',
    'r2',
]


def _preprocess_dims(dim):
    """Preprocesses dimensions to prep for stacking.

    Parameters
    ----------
    dim : str, list
        The dimension(s) to apply the function along.
    """
    if isinstance(dim, str):
        dim = [dim]
    axis = tuple(range(-1, -len(dim) - 1, -1))
    return dim, axis


def _stack_input_if_needed(a, b, dim, weights):
    """
    Stack input arrays a, b if needed in correlation metrics.
    Adapt dim and weights accordingly.

    Parameters
    ----------
    a : xarray.Dataset or xarray.DataArray
        Labeled array(s) over which to apply the function.
    b : xarray.Dataset or xarray.DataArray
        Labeled array(s) over which to apply the function.
    dim : list
        The dimension(s) to apply the correlation along.
    weights : xarray.Dataset or xarray.DataArray or None
        Weights matching dimensions of ``dim`` to apply during the function.

    Returns
    -------
    a : xarray.Dataset or xarray.DataArray stacked with new_dim
        Labeled array(s) over which to apply the function.
    b : xarray.Dataset or xarray.DataArray stacked with new_dim
        Labeled array(s) over which to apply the function.
    new_dim : str
        The dimension(s) to apply the correlation along.
    weights : xarray.Dataset or xarray.DataArray stacked with new_dim or None
        Weights matching dimensions of ``dim`` to apply during the function.

    """
    if len(dim) > 1:
        new_dim = '_'.join(dim)
        a = a.stack(**{new_dim: dim})
        b = b.stack(**{new_dim: dim})
        if weights is not None:
            weights = weights.stack(**{new_dim: dim})
    else:
        new_dim = dim[0]
    return a, b, new_dim, weights


def _preprocess_weights(a, dim, new_dim, weights):
    """Preprocesses weights array to prepare for numpy computation.

    Parameters
    ----------
    a : xarray.Dataset or xarray.DataArray
        One of the arrays over which the function will be applied.
    dim : str, list
        The original dimension(s) to apply the function along.
    new_dim : str
        The newly named dimension after running ``_preprocess_dims``
    weights : xarray.Dataset or xarray.DataArray or None
        Weights to apply to function, matching the dimension size of
        ``new_dim``.
    """
    if weights is None:
        return None
    else:
        # Throw error if there are negative weights.
        if weights.min() < 0:
            raise ValueError(
                'Weights has a minimum below 0. Please submit a weights array '
                'of positive numbers.'
            )
        # Scale weights to vary from 0 to 1.
        weights = weights / weights.max()
        # Check that the weights array has the same size
        # dimension(s) as those being applied over.
        drop_dims = {k: 0 for k in a.dims if k not in new_dim}
        if dict(weights.sizes) != dict(a.isel(drop_dims).sizes):
            raise ValueError(
                f'weights dimension(s) {dim} of size {dict(weights.sizes)} '
                f"does not match DataArray's size "
                f'{dict(a.isel(drop_dims).sizes)}'
            )
        if dict(weights.sizes) != dict(a.sizes):
            # Broadcast weights to full size of main object.
            _, weights = xr.broadcast(a, weights)
        return weights


def _determine_input_core_dims(dim, weights):
    """
    Determine input_core_dims based on type of dim and weights.

    Parameters
    ----------
    dim : str, list
        The dimension(s) to apply the correlation along.
    weights : xarray.Dataset or xarray.DataArray or None
        Weights matching dimensions of ``dim`` to apply during the function.

    Returns
    -------
    list of lists
        input_core_dims used for xr.apply_ufunc.
    """
    if not isinstance(dim, list):
        dim = [dim]
    # build input_core_dims depending on weights
    if weights is None:
        input_core_dims = [dim, dim, [None]]
    else:
        input_core_dims = [dim, dim, dim]
    return input_core_dims


<<<<<<< HEAD
def pearson_r(a, b, dim, weights=None, skipna=False):
    """Pearson's correlation coefficient.
=======
def pearson_r(a, b, dim, weights=None, skipna=False, keep_attrs=False):
    """
    Pearson's correlation coefficient.
>>>>>>> 8bab6a7d

    Parameters
    ----------
    a : xarray.Dataset or xarray.DataArray
        Labeled array(s) over which to apply the function.
    b : xarray.Dataset or xarray.DataArray
        Labeled array(s) over which to apply the function.
    dim : str, list
        The dimension(s) to apply the correlation along. Note that this dimension will
        be reduced as a result.
    weights : xarray.Dataset or xarray.DataArray or None
        Weights matching dimensions of ``dim`` to apply during the function.
    skipna : bool
        If True, skip NaNs when computing function.
    keep_attrs : bool
        If True, the attributes (attrs) will be copied
        from the first input to the new one.
        If False (default), the new object will
        be returned without attributes.

    Returns
    -------
    xarray.DataArray or xarray.Dataset
        Pearson's correlation coefficient.

    See Also
    --------
    xarray.apply_ufunc
    scipy.stats.pearsonr
    xskillscore.core.np_deterministic._pearson_r

    Notes
    -----
    .. [1] https://en.wikipedia.org/wiki/Pearson_correlation_coefficient

    Examples
    --------
    >>> import numpy as np
    >>> import xarray as xr
    >>> from xskillscore import pearson_r
    >>> a = xr.DataArray(np.random.rand(5, 3, 3),
                        dims=['time', 'x', 'y'])
    >>> b = xr.DataArray(np.random.rand(5, 3, 3),
                        dims=['time', 'x', 'y'])
    >>> pearson_r(a, b, dim='time')

    """
    dim, _ = _preprocess_dims(dim)
    a, b, new_dim, weights = _stack_input_if_needed(a, b, dim, weights)
    weights = _preprocess_weights(a, dim, new_dim, weights)

    input_core_dims = _determine_input_core_dims(new_dim, weights)

    return xr.apply_ufunc(
        _pearson_r,
        a,
        b,
        weights,
        input_core_dims=input_core_dims,
        kwargs={'axis': -1, 'skipna': skipna},
        dask='parallelized',
        output_dtypes=[float],
        keep_attrs=keep_attrs,
    )


<<<<<<< HEAD
def r2(a, b, dim, weights=None, skipna=False):
    """R^2 (coefficient of determination) score.
=======
def r2(a, b, dim, weights=None, skipna=False, keep_attrs=False):
    """
    R^2 (coefficient of determination) score.
>>>>>>> 8bab6a7d

    Parameters
    ----------
    a : xarray.Dataset or xarray.DataArray
        Labeled array(s) over which to apply the function.
    b : xarray.Dataset or xarray.DataArray
        Labeled array(s) over which to apply the function.
    dim : str, list
        The dimension(s) to apply the correlation along. Note that this dimension will
        be reduced as a result.
    weights : xarray.Dataset or xarray.DataArray or None
        Weights matching dimensions of ``dim`` to apply during the function.
    skipna : bool
        If True, skip NaNs when computing function.
    keep_attrs : bool
        If True, the attributes (attrs) will be copied
        from the first input to the new one.
        If False (default), the new object will
        be returned without attributes.

    Returns
    -------
    xarray.DataArray or xarray.Dataset
        R^2 (coefficient of determination) score.

    See Also
    --------
    xarray.apply_ufunc
    sklearn.metrics.r2_score

    Notes
    -----
    .. [1] https://en.wikipedia.org/wiki/Coefficient_of_determination

    Examples
    --------
    >>> import numpy as np
    >>> import xarray as xr
    >>> from xskillscore import r2
    >>> a = xr.DataArray(np.random.rand(5, 3, 3),
                        dims=['time', 'x', 'y'])
    >>> b = xr.DataArray(np.random.rand(5, 3, 3),
                        dims=['time', 'x', 'y'])
    >>> r2(a, b, dim='time')

    """
    dim, _ = _preprocess_dims(dim)
    a, b, new_dim, weights = _stack_input_if_needed(a, b, dim, weights)
    weights = _preprocess_weights(a, dim, new_dim, weights)

    input_core_dims = _determine_input_core_dims(new_dim, weights)

    return xr.apply_ufunc(
        _r2,
        a,
        b,
        weights,
        input_core_dims=input_core_dims,
        kwargs={'axis': -1, 'skipna': skipna},
        dask='parallelized',
        output_dtypes=[float],
        keep_attrs=keep_attrs,
    )


<<<<<<< HEAD
def pearson_r_p_value(a, b, dim, weights=None, skipna=False):
    """2-tailed p-value associated with pearson's correlation coefficient.
=======
def pearson_r_p_value(a, b, dim, weights=None, skipna=False, keep_attrs=False):
    """
    2-tailed p-value associated with pearson's correlation coefficient.
>>>>>>> 8bab6a7d

    Parameters
    ----------
    a : xarray.Dataset or xarray.DataArray
        Labeled array(s) over which to apply the function.
    b : xarray.Dataset or xarray.DataArray
        Labeled array(s) over which to apply the function.
    dim : str, list
        The dimension(s) to apply the correlation along. Note that this dimension will
        be reduced as a result.
    weights : xarray.Dataset or xarray.DataArray or None
        Weights matching dimensions of ``dim`` to apply during the function.
    skipna : bool
        If True, skip NaNs when computing function.
    keep_attrs : bool
        If True, the attributes (attrs) will be copied
        from the first input to the new one.
        If False (default), the new object will
        be returned without attributes.

    Returns
    -------
    xarray.Dataset or xarray.DataArray
        2-tailed p-value of Pearson's correlation coefficient.

    See Also
    --------
    xarray.apply_ufunc
    scipy.stats.pearsonr
    xskillscore.core.np_deterministic._pearson_r_p_value

    Examples
    --------
    >>> import numpy as np
    >>> import xarray as xr
    >>> from xskillscore import pearson_r_p_value
    >>> a = xr.DataArray(np.random.rand(5, 3, 3),
                        dims=['time', 'x', 'y'])
    >>> b = xr.DataArray(np.random.rand(5, 3, 3),
                        dims=['time', 'x', 'y'])
    >>> pearson_r_p_value(a, b, dim='time')

    """
    dim, _ = _preprocess_dims(dim)
    a, b, new_dim, weights = _stack_input_if_needed(a, b, dim, weights)
    weights = _preprocess_weights(a, dim, new_dim, weights)
    input_core_dims = _determine_input_core_dims(new_dim, weights)

    return xr.apply_ufunc(
        _pearson_r_p_value,
        a,
        b,
        weights,
        input_core_dims=input_core_dims,
        kwargs={'axis': -1, 'skipna': skipna},
        dask='parallelized',
        output_dtypes=[float],
        keep_attrs=keep_attrs,
    )


def effective_sample_size(a, b, dim, skipna=False, keep_attrs=False):
    """Effective sample size for temporally correlated data.

    .. note::
        This metric should only be applied over the time dimension,
        since it is designed for temporal autocorrelation. Weights
        are not included due to the reliance on temporal
        autocorrelation.

    The effective sample size extracts the number of independent samples
    between two time series being correlated. This is derived by assessing
    the magnitude of the lag-1 autocorrelation coefficient in each of the time series
    being correlated. A higher autocorrelation induces a lower effective sample
    size which raises the correlation coefficient for a given p value.

     .. math::
        N_{eff} = N\\left( \\frac{1 -
                   \\rho_{f}\\rho_{o}}{1 + \\rho_{f}\\rho_{o}} \\right),

    where :math:`\\rho_{f}` and :math:`\\rho_{o}` are the lag-1 autocorrelation
    coefficients for the forecast and observations.

    Parameters
    ----------
    a : xarray.Dataset or xarray.DataArray
        Labeled array(s) over which to apply the function.
    b : xarray.Dataset or xarray.DataArray
        Labeled array(s) over which to apply the function.
    dim : str, list
        The dimension(s) to apply the function along. Note that this dimension will
        be reduced as a result.
    skipna : bool
        If True, skip NaNs when computing function.
    keep_attrs : bool
        If True, the attributes (attrs) will be copied
        from the first input to the new one.
        If False (default), the new object will
        be returned without attributes.

    Returns
    -------
    xarray.Dataset or xarray.DataArray
        Effective sample size.

    Notes
    -----
    .. [1] Bretherton, Christopher S., et al. "The effective number of spatial degrees of
      freedom of a time-varying field." Journal of climate 12.7 (1999): 1990-2009.
    .. [2] Wilks, Daniel S. Statistical methods in the atmospheric sciences. Vol. 100.
      Academic press, 2011.

    Examples
    --------
    >>> import numpy as np
    >>> import xarray as xr
    >>> from xskillscore import effective_sample_size
    >>> a = xr.DataArray(np.random.rand(5, 3, 3),
                        dims=['time', 'x', 'y'])
    >>> b = xr.DataArray(np.random.rand(5, 3, 3),
                        dims=['time', 'x', 'y'])
    >>> effective_sample_size(a, b, dim='time')

    """
    dim, _ = _preprocess_dims(dim)
    if len(dim) > 1:
        raise ValueError(
            'Effective sample size should only be applied to a singular time dimension.'
        )
    else:
        new_dim = dim[0]
    if new_dim != 'time':
        warnings.warn(
            f"{dim} is not 'time'. Make sure that you are applying this over a "
            f'temporal dimension.'
        )

    return xr.apply_ufunc(
        _effective_sample_size,
        a,
        b,
        input_core_dims=[[new_dim], [new_dim]],
        kwargs={'axis': -1, 'skipna': skipna},
        dask='parallelized',
        output_dtypes=[float],
        keep_attrs=keep_attrs,
    )


def pearson_r_eff_p_value(a, b, dim, skipna=False, keep_attrs=False):
    """
    2-tailed p-value associated with Pearson's correlation coefficient,
    accounting for autocorrelation.

    .. note::
        This metric should only be applied over the time dimension,
        since it is designed for temporal autocorrelation. Weights
        are not included due to the reliance on temporal
        autocorrelation.

    The effective p value is computed by replacing the sample size :math:`N` in the
    t-statistic with the effective sample size, :math:`N_{eff}`. The same Pearson
    product-moment correlation coefficient :math:`r` is used as when computing the
    standard p value.

    .. math::
        t = r\\sqrt{ \\frac{N_{eff} - 2}{1 - r^{2}} },

    where :math:`N_{eff}` is computed via the autocorrelation in the forecast and
    observations.

    .. math::
        N_{eff} = N\\left( \\frac{1 -
                   \\rho_{f}\\rho_{o}}{1 + \\rho_{f}\\rho_{o}} \\right),

    where :math:`\\rho_{f}` and :math:`\\rho_{o}` are the lag-1 autocorrelation
    coefficients for the forecast and observations.

    Parameters
    ----------
    a : xarray.Dataset or xarray.DataArray
        Labeled array(s) over which to apply the function.
    b : xarray.Dataset or xarray.DataArray
        Labeled array(s) over which to apply the function.
    dim : str, list
        The dimension(s) to compute the p value over. Note that this dimension will
        be reduced as a result.
    skipna : bool
        If True, skip NaNs when computing function.
    keep_attrs : bool
        If True, the attributes (attrs) will be copied
        from the first input to the new one.
        If False (default), the new object will
        be returned without attributes.

    Returns
    -------
    xarray.Dataset or xarray.DataArray
        2-tailed p-value of Pearson's correlation coefficient, accounting
        for autocorrelation.

    See Also
    --------
    xarray.apply_ufunc
    scipy.stats.pearsonr
    xskillscore.core.np_deterministic._pearson_r_eff_p_value

    Examples
    --------
    >>> import numpy as np
    >>> import xarray as xr
    >>> from xskillscore import pearson_r_eff_p_value
    >>> a = xr.DataArray(np.random.rand(5, 3, 3),
                        dims=['time', 'x', 'y'])
    >>> b = xr.DataArray(np.random.rand(5, 3, 3),
                        dims=['time', 'x', 'y'])
    >>> pearson_r_eff_p_value(a, b, dim='time')

    Notes
    -----
    .. [1] Bretherton, Christopher S., et al. "The effective number of spatial degrees of
      freedom of a time-varying field." Journal of climate 12.7 (1999): 1990-2009.
    .. [2] Wilks, Daniel S. Statistical methods in the atmospheric sciences. Vol. 100.
      Academic press, 2011.

    """
    dim, _ = _preprocess_dims(dim)
    if len(dim) > 1:
        raise ValueError(
            'Effective sample size should only be applied to a singular time dimension.'
        )
    else:
        new_dim = dim[0]
    if new_dim != 'time':
        warnings.warn(
            f"{dim} is not 'time'. Make sure that you are applying this over a "
            f'temporal dimension.'
        )

    return xr.apply_ufunc(
        _pearson_r_eff_p_value,
        a,
        b,
        input_core_dims=[[new_dim], [new_dim]],
        kwargs={'axis': -1, 'skipna': skipna},
        dask='parallelized',
        output_dtypes=[float],
        keep_attrs=keep_attrs,
    )


<<<<<<< HEAD
def spearman_r(a, b, dim, weights=None, skipna=False):
    """Spearman's correlation coefficient.
=======
def spearman_r(a, b, dim, weights=None, skipna=False, keep_attrs=False):
    """
    Spearman's correlation coefficient.
>>>>>>> 8bab6a7d

    Parameters
    ----------
    a : xarray.Dataset or xarray.DataArray
        Labeled array(s) over which to apply the function.
    b : xarray.Dataset or xarray.DataArray
        Labeled array(s) over which to apply the function.
    dim : str, list
        The dimension(s) to apply the correlation along. Note that this dimension will
        be reduced as a result.
    weights : xarray.Dataset or xarray.DataArray or None
        Weights matching dimensions of ``dim`` to apply during the function.
    skipna : bool
        If True, skip NaNs when computing function.
    keep_attrs : bool
        If True, the attributes (attrs) will be copied
        from the first input to the new one.
        If False (default), the new object will
        be returned without attributes.

    Returns
    -------
    xarray.DataArray or xarray.Dataset
        Spearman's correlation coefficient.

    See Also
    --------
    xarray.apply_ufunc
    scipy.stats.spearman_r
    xskillscore.core.np_deterministic._spearman_r

    Notes
    -----
    .. [1] https://github.com/scipy/scipy/blob/v1.3.1/scipy/stats/stats.py#L3613-L3764
    .. [2] https://en.wikipedia.org/wiki/Spearman%27s_rank_correlation_coefficient

    Examples
    --------
    >>> import numpy as np
    >>> import xarray as xr
    >>> from xskillscore import spearman_r
    >>> a = xr.DataArray(np.random.rand(5, 3, 3),
                        dims=['time', 'x', 'y'])
    >>> b = xr.DataArray(np.random.rand(5, 3, 3),
                        dims=['time', 'x', 'y'])
    >>> spearman_r(a, b, dim='time')

    """
    dim, _ = _preprocess_dims(dim)
    a, b, new_dim, weights = _stack_input_if_needed(a, b, dim, weights)
    weights = _preprocess_weights(a, dim, new_dim, weights)
    input_core_dims = _determine_input_core_dims(new_dim, weights)

    return xr.apply_ufunc(
        _spearman_r,
        a,
        b,
        weights,
        input_core_dims=input_core_dims,
        kwargs={'axis': -1, 'skipna': skipna},
        dask='parallelized',
        output_dtypes=[float],
        keep_attrs=keep_attrs,
    )


<<<<<<< HEAD
def spearman_r_p_value(a, b, dim, weights=None, skipna=False):
    """2-tailed p-value associated with Spearman's correlation coefficient.
=======
def spearman_r_p_value(a, b, dim, weights=None, skipna=False, keep_attrs=False):
    """
    2-tailed p-value associated with Spearman's correlation coefficient.
>>>>>>> 8bab6a7d

    Parameters
    ----------
    a : xarray.Dataset or xarray.DataArray
        Labeled array(s) over which to apply the function.
    b : xarray.Dataset or xarray.DataArray
        Labeled array(s) over which to apply the function.
    dim : str, list
        The dimension(s) to apply the correlation along. Note that this dimension will
        be reduced as a result.
    weights : xarray.Dataset or xarray.DataArray or None
        Weights matching dimensions of ``dim`` to apply during the function.
    skipna : bool
        If True, skip NaNs when computing function.
    keep_attrs : bool
        If True, the attributes (attrs) will be copied
        from the first input to the new one.
        If False (default), the new object will
        be returned without attributes.

    Returns
    -------
    xarray.Dataset or xarray.DataArray
        2-tailed p-value of Spearman's correlation coefficient.

    See Also
    --------
    xarray.apply_ufunc
    scipy.stats.spearman_r
    xskillscore.core.np_deterministic._spearman_r_p_value

    Examples
    --------
    >>> import numpy as np
    >>> import xarray as xr
    >>> from xskillscore import spearman_r_p_value
    >>> a = xr.DataArray(np.random.rand(5, 3, 3),
                        dims=['time', 'x', 'y'])
    >>> b = xr.DataArray(np.random.rand(5, 3, 3),
                        dims=['time', 'x', 'y'])
    >>> spearman_r_p_value(a, b, dim='time')

    """
    dim, _ = _preprocess_dims(dim)
    a, b, new_dim, weights = _stack_input_if_needed(a, b, dim, weights)
    weights = _preprocess_weights(a, dim, new_dim, weights)
    input_core_dims = _determine_input_core_dims(new_dim, weights)

    return xr.apply_ufunc(
        _spearman_r_p_value,
        a,
        b,
        weights,
        input_core_dims=input_core_dims,
        kwargs={'axis': -1, 'skipna': skipna},
        dask='parallelized',
        output_dtypes=[float],
        keep_attrs=keep_attrs,
    )


def spearman_r_eff_p_value(a, b, dim, skipna=False, keep_attrs=False):
    """
    2-tailed p-value associated with Spearman rank correlation coefficient,
    accounting for autocorrelation.

    .. note::
        This metric should only be applied over the time dimension,
        since it is designed for temporal autocorrelation. Weights
        are not included due to the reliance on temporal
        autocorrelation.

    The effective p value is computed by replacing the sample size :math:`N` in the
    t-statistic with the effective sample size, :math:`N_{eff}`. The same Spearman's
    rank correlation coefficient :math:`r` is used as when computing the standard p
    value.

    .. math::
        t = r\\sqrt{ \\frac{N_{eff} - 2}{1 - r^{2}} },

    where :math:`N_{eff}` is computed via the autocorrelation in the forecast and
    observations.

    .. math::
        N_{eff} = N\\left( \\frac{1 -
                   \\rho_{f}\\rho_{o}}{1 + \\rho_{f}\\rho_{o}} \\right),

    where :math:`\\rho_{f}` and :math:`\\rho_{o}` are the lag-1 autocorrelation
    coefficients for the forecast and observations.

    Parameters
    ----------
    a : xarray.Dataset or xarray.DataArray
        Labeled array(s) over which to apply the function.
    b : xarray.Dataset or xarray.DataArray
        Labeled array(s) over which to apply the function.
    dim : str, list
        The dimension(s) to compute the p value over. Note that this dimension will
        be reduced as a result.
    skipna : bool
        If True, skip NaNs when computing function.
    keep_attrs : bool
        If True, the attributes (attrs) will be copied
        from the first input to the new one.
        If False (default), the new object will
        be returned without attributes.

    Returns
    -------
    xarray.Dataset or xarray.DataArray
        2-tailed p-value of Spearman's correlation coefficient, accounting for
        autocorrelation.

    See Also
    --------
    xarray.apply_ufunc
    scipy.stats.spearman_r
    xskillscore.core.np_deterministic._spearman_r_eff_p_value

    Notes
    -----
    .. [1] Bretherton, Christopher S., et al. "The effective number of spatial degrees of
      freedom of a time-varying field." Journal of climate 12.7 (1999): 1990-2009.
    .. [2] Wilks, Daniel S. Statistical methods in the atmospheric sciences. Vol. 100.
      Academic press, 2011.

    Examples
    --------
    >>> import numpy as np
    >>> import xarray as xr
    >>> from xskillscore import spearman_r_eff_p_value
    >>> a = xr.DataArray(np.random.rand(5, 3, 3),
                        dims=['time', 'x', 'y'])
    >>> b = xr.DataArray(np.random.rand(5, 3, 3),
                        dims=['time', 'x', 'y'])
    >>> spearman_r_eff_p_value(a, b, dim='time')

    """
    dim, _ = _preprocess_dims(dim)
    if len(dim) > 1:
        raise ValueError(
            'Effective sample size should only be applied to a singular time dimension.'
        )
    else:
        new_dim = dim[0]
    if new_dim != 'time':
        warnings.warn(
            f"{dim} is not 'time'. Make sure that you are applying this over a "
            f'temporal dimension.'
        )

    return xr.apply_ufunc(
        _spearman_r_eff_p_value,
        a,
        b,
        input_core_dims=[[new_dim], [new_dim]],
        kwargs={'axis': -1, 'skipna': skipna},
        dask='parallelized',
        output_dtypes=[float],
        keep_attrs=keep_attrs,
    )


<<<<<<< HEAD
def rmse(a, b, dim, weights=None, skipna=False):
    """Root Mean Squared Error.
=======
def rmse(a, b, dim, weights=None, skipna=False, keep_attrs=False):
    """
    Root Mean Squared Error.
>>>>>>> 8bab6a7d

    Parameters
    ----------
    a : xarray.Dataset or xarray.DataArray
        Labeled array(s) over which to apply the function.
    b : xarray.Dataset or xarray.DataArray
        Labeled array(s) over which to apply the function.
    dim : str, list
        The dimension(s) to apply the rmse along. Note that this dimension will
        be reduced as a result.
    weights : xarray.Dataset or xarray.DataArray or None
        Weights matching dimensions of ``dim`` to apply during the function.
    skipna : bool
        If True, skip NaNs when computing function.
    keep_attrs : bool
        If True, the attributes (attrs) will be copied
        from the first input to the new one.
        If False (default), the new object will
        be returned without attributes.

    Returns
    -------
    xarray.Dataset or xarray.DataArray
        Root Mean Squared Error.

    See Also
    --------
    xarray.apply_ufunc
    sklearn.metrics.mean_squared_error
    xskillscore.core.np_deterministic._rmse

    Notes
    -----
    .. [1] https://en.wikipedia.org/wiki/Root-mean-square_deviation

    Examples
    --------
    >>> import numpy as np
    >>> import xarray as xr
    >>> from xskillscore import rmse
    >>> a = xr.DataArray(np.random.rand(5, 3, 3),
                        dims=['time', 'x', 'y'])
    >>> b = xr.DataArray(np.random.rand(5, 3, 3),
                        dims=['time', 'x', 'y'])
    >>> rmse(a, b, dim='time')

    """
    dim, axis = _preprocess_dims(dim)
    weights = _preprocess_weights(a, dim, dim, weights)
    input_core_dims = _determine_input_core_dims(dim, weights)

    return xr.apply_ufunc(
        _rmse,
        a,
        b,
        weights,
        input_core_dims=input_core_dims,
        kwargs={'axis': axis, 'skipna': skipna},
        dask='parallelized',
        output_dtypes=[float],
        keep_attrs=keep_attrs,
    )


<<<<<<< HEAD
def mse(a, b, dim, weights=None, skipna=False):
    """Mean Squared Error.
=======
def mse(a, b, dim, weights=None, skipna=False, keep_attrs=False):
    """
    Mean Squared Error.
>>>>>>> 8bab6a7d

    Parameters
    ----------
    a : xarray.Dataset or xarray.DataArray
        Labeled array(s) over which to apply the function.
    b : xarray.Dataset or xarray.DataArray
        Labeled array(s) over which to apply the function.
    dim : str, list
        The dimension(s) to apply the mse along. Note that this dimension will
        be reduced as a result.
    weights : xarray.Dataset or xarray.DataArray or None
        Weights matching dimensions of ``dim`` to apply during the function.
    skipna : bool
        If True, skip NaNs when computing function.
    keep_attrs : bool
        If True, the attributes (attrs) will be copied
        from the first input to the new one.
        If False (default), the new object will
        be returned without attributes.

    Returns
    -------
    xarray.Dataset or xarray.DataArray
        Mean Squared Error.

    See Also
    --------
    xarray.apply_ufunc
    sklearn.metrics.mean_squared_error
    xskillscore.core.np_deterministic._mse

    Notes
    -----
    .. [1] https://en.wikipedia.org/wiki/Mean_squared_error

    Examples
    --------
    >>> import numpy as np
    >>> import xarray as xr
    >>> from xskillscore import mse
    >>> a = xr.DataArray(np.random.rand(5, 3, 3),
                        dims=['time', 'x', 'y'])
    >>> b = xr.DataArray(np.random.rand(5, 3, 3),
                        dims=['time', 'x', 'y'])
    >>> mse(a, b, dim='time')

    """
    dim, axis = _preprocess_dims(dim)
    weights = _preprocess_weights(a, dim, dim, weights)
    input_core_dims = _determine_input_core_dims(dim, weights)

    return xr.apply_ufunc(
        _mse,
        a,
        b,
        weights,
        input_core_dims=input_core_dims,
        kwargs={'axis': axis, 'skipna': skipna},
        dask='parallelized',
        output_dtypes=[float],
        keep_attrs=keep_attrs,
    )


<<<<<<< HEAD
def mae(a, b, dim, weights=None, skipna=False):
    """Mean Absolute Error.
=======
def mae(a, b, dim, weights=None, skipna=False, keep_attrs=False):
    """
    Mean Absolute Error.
>>>>>>> 8bab6a7d

    Parameters
    ----------
    a : xarray.Dataset or xarray.DataArray
        Labeled array(s) over which to apply the function.
    b : xarray.Dataset or xarray.DataArray
        Labeled array(s) over which to apply the function.
    dim : str, list
        The dimension(s) to apply the mae along. Note that this dimension will
        be reduced as a result.
    weights : xarray.Dataset or xarray.DataArray or None
        Weights matching dimensions of ``dim`` to apply during the function.
    skipna : bool
        If True, skip NaNs when computing function.
    keep_attrs : bool
        If True, the attributes (attrs) will be copied
        from the first input to the new one.
        If False (default), the new object will
        be returned without attributes.

    Returns
    -------
    xarray.Dataset or xarray.DataArray
        Mean Absolute Error.

    See Also
    --------
    xarray.apply_ufunc
    sklearn.metrics.mean_absolute_error
    xskillscore.core.np_deterministic._mae

    Notes
    -----
    .. [1] https://en.wikipedia.org/wiki/Mean_absolute_error

    Examples
    --------
    >>> import numpy as np
    >>> import xarray as xr
    >>> from xskillscore import mae
    >>> a = xr.DataArray(np.random.rand(5, 3, 3),
                        dims=['time', 'x', 'y'])
    >>> b = xr.DataArray(np.random.rand(5, 3, 3),
                        dims=['time', 'x', 'y'])
    >>> mae(a, b, dim='time')

    """
    dim, axis = _preprocess_dims(dim)
    weights = _preprocess_weights(a, dim, dim, weights)
    input_core_dims = _determine_input_core_dims(dim, weights)

    return xr.apply_ufunc(
        _mae,
        a,
        b,
        weights,
        input_core_dims=input_core_dims,
        kwargs={'axis': axis, 'skipna': skipna},
        dask='parallelized',
        output_dtypes=[float],
        keep_attrs=keep_attrs,
    )


def median_absolute_error(a, b, dim, skipna=False, keep_attrs=False):
    """
    Median Absolute Error.

    Parameters
    ----------
    a : xarray.Dataset or xarray.DataArray
        Labeled array(s) over which to apply the function.
    b : xarray.Dataset or xarray.DataArray
        Labeled array(s) over which to apply the function.
    dim : str, list
        The dimension(s) to apply the median absolute error along.
        Note that this dimension will be reduced as a result.
    skipna : bool
        If True, skip NaNs when computing function.
    keep_attrs : bool
        If True, the attributes (attrs) will be copied
        from the first input to the new one.
        If False (default), the new object will
        be returned without attributes.

    Returns
    -------
    xarray.Dataset or xarray.DataArray
        Median Absolute Error.

    See Also
    --------
    sklearn.metrics.median_absolute_error
    xarray.apply_ufunc
    xskillscore.core.np_deterministic._median_absolute_error

    Examples
    --------
    >>> import numpy as np
    >>> import xarray as xr
    >>> from xskillscore import median_absolute_error
    >>> a = xr.DataArray(np.random.rand(5, 3, 3),
                        dims=['time', 'x', 'y'])
    >>> b = xr.DataArray(np.random.rand(5, 3, 3),
                        dims=['time', 'x', 'y'])
    >>> median_absolute_error(a, b, dim='time')

    """
    dim, axis = _preprocess_dims(dim)

    return xr.apply_ufunc(
        _median_absolute_error,
        a,
        b,
        input_core_dims=[dim, dim],
        kwargs={'axis': axis, 'skipna': skipna},
        dask='parallelized',
        output_dtypes=[float],
        keep_attrs=keep_attrs,
    )


<<<<<<< HEAD
def mape(a, b, dim, weights=None, skipna=False):
    """Mean Absolute Percentage Error.
=======
def mape(a, b, dim, weights=None, skipna=False, keep_attrs=False):
    """
    Mean Absolute Percentage Error.
>>>>>>> 8bab6a7d

    Parameters
    ----------
    a : xarray.Dataset or xarray.DataArray
        Labeled array(s) over which to apply the function.
        (Truth which will be divided by)
    b : xarray.Dataset or xarray.DataArray
        Labeled array(s) over which to apply the function.
    dim : str, list
        The dimension(s) to apply the mae along. Note that this dimension will
        be reduced as a result.
    weights : xarray.Dataset or xarray.DataArray or None
        Weights matching dimensions of ``dim`` to apply during the function.
    skipna : bool
        If True, skip NaNs when computing function.
    keep_attrs : bool
        If True, the attributes (attrs) will be copied
        from the first input to the new one.
        If False (default), the new object will
        be returned without attributes.

    Returns
    -------
    xarray.Dataset or xarray.DataArray
        Mean Absolute Percentage Error.

    See Also
    --------
    xarray.apply_ufunc
    xskillscore.core.np_deterministic._mape

    Notes
    -----
    .. [1] https://en.wikipedia.org/wiki/Mean_absolute_percentage_error

    Examples
    --------
    >>> import numpy as np
    >>> import xarray as xr
    >>> from xskillscore import mape
    >>> a = xr.DataArray(np.random.rand(5, 3, 3),
                        dims=['time', 'x', 'y'])
    >>> b = xr.DataArray(np.random.rand(5, 3, 3),
                        dims=['time', 'x', 'y'])
    >>> mape(a, b, dim='time')

    """
    dim, axis = _preprocess_dims(dim)
    weights = _preprocess_weights(a, dim, dim, weights)
    input_core_dims = _determine_input_core_dims(dim, weights)

    return xr.apply_ufunc(
        _mape,
        a,
        b,
        weights,
        input_core_dims=input_core_dims,
        kwargs={'axis': axis, 'skipna': skipna},
        dask='parallelized',
        output_dtypes=[float],
        keep_attrs=keep_attrs,
    )


<<<<<<< HEAD
def smape(a, b, dim, weights=None, skipna=False):
    """Symmetric Mean Absolute Percentage Error.
=======
def smape(a, b, dim, weights=None, skipna=False, keep_attrs=False):
    """
    Symmetric Mean Absolute Percentage Error.
>>>>>>> 8bab6a7d

    Parameters
    ----------
    a : xarray.Dataset or xarray.DataArray
        Labeled array(s) over which to apply the function.
        (Truth which will be divided by)
    b : xarray.Dataset or xarray.DataArray
        Labeled array(s) over which to apply the function.
    dim : str, list
        The dimension(s) to apply the mae along. Note that this dimension will
        be reduced as a result.
    weights : xarray.Dataset or xarray.DataArray or None
        Weights matching dimensions of ``dim`` to apply during the function.
    skipna : bool
        If True, skip NaNs when computing function.
    keep_attrs : bool
        If True, the attributes (attrs) will be copied
        from the first input to the new one.
        If False (default), the new object will
        be returned without attributes.

    Returns
    -------
    xarray.Dataset or xarray.DataArray
        Symmetric Mean Absolute Percentage Error.

    See Also
    --------
    xarray.apply_ufunc
    xskillscore.core.np_deterministic._smape

    Notes
    -----
    .. [1] https://en.wikipedia.org/wiki/Symmetric_mean_absolute_percentage_error

    Examples
    --------
    >>> import numpy as np
    >>> import xarray as xr
    >>> from xskillscore import smape
    >>> a = xr.DataArray(np.random.rand(5, 3, 3),
                        dims=['time', 'x', 'y'])
    >>> b = xr.DataArray(np.random.rand(5, 3, 3),
                        dims=['time', 'x', 'y'])
    >>> smape(a, b, dim='time')

    """
    dim, axis = _preprocess_dims(dim)
    weights = _preprocess_weights(a, dim, dim, weights)
    input_core_dims = _determine_input_core_dims(dim, weights)

    return xr.apply_ufunc(
        _smape,
        a,
        b,
        weights,
        input_core_dims=input_core_dims,
        kwargs={'axis': axis, 'skipna': skipna},
        dask='parallelized',
        output_dtypes=[float],
        keep_attrs=keep_attrs,
    )<|MERGE_RESOLUTION|>--- conflicted
+++ resolved
@@ -157,14 +157,8 @@
     return input_core_dims
 
 
-<<<<<<< HEAD
-def pearson_r(a, b, dim, weights=None, skipna=False):
+def pearson_r(a, b, dim, weights=None, skipna=False, keep_attrs=False):
     """Pearson's correlation coefficient.
-=======
-def pearson_r(a, b, dim, weights=None, skipna=False, keep_attrs=False):
-    """
-    Pearson's correlation coefficient.
->>>>>>> 8bab6a7d
 
     Parameters
     ----------
@@ -231,14 +225,8 @@
     )
 
 
-<<<<<<< HEAD
-def r2(a, b, dim, weights=None, skipna=False):
+def r2(a, b, dim, weights=None, skipna=False, keep_attrs=False):
     """R^2 (coefficient of determination) score.
-=======
-def r2(a, b, dim, weights=None, skipna=False, keep_attrs=False):
-    """
-    R^2 (coefficient of determination) score.
->>>>>>> 8bab6a7d
 
     Parameters
     ----------
@@ -304,14 +292,8 @@
     )
 
 
-<<<<<<< HEAD
-def pearson_r_p_value(a, b, dim, weights=None, skipna=False):
+def pearson_r_p_value(a, b, dim, weights=None, skipna=False, keep_attrs=False):
     """2-tailed p-value associated with pearson's correlation coefficient.
-=======
-def pearson_r_p_value(a, b, dim, weights=None, skipna=False, keep_attrs=False):
-    """
-    2-tailed p-value associated with pearson's correlation coefficient.
->>>>>>> 8bab6a7d
 
     Parameters
     ----------
@@ -563,14 +545,8 @@
     )
 
 
-<<<<<<< HEAD
-def spearman_r(a, b, dim, weights=None, skipna=False):
+def spearman_r(a, b, dim, weights=None, skipna=False, keep_attrs=False):
     """Spearman's correlation coefficient.
-=======
-def spearman_r(a, b, dim, weights=None, skipna=False, keep_attrs=False):
-    """
-    Spearman's correlation coefficient.
->>>>>>> 8bab6a7d
 
     Parameters
     ----------
@@ -637,14 +613,8 @@
     )
 
 
-<<<<<<< HEAD
-def spearman_r_p_value(a, b, dim, weights=None, skipna=False):
+def spearman_r_p_value(a, b, dim, weights=None, skipna=False, keep_attrs=False):
     """2-tailed p-value associated with Spearman's correlation coefficient.
-=======
-def spearman_r_p_value(a, b, dim, weights=None, skipna=False, keep_attrs=False):
-    """
-    2-tailed p-value associated with Spearman's correlation coefficient.
->>>>>>> 8bab6a7d
 
     Parameters
     ----------
@@ -808,14 +778,8 @@
     )
 
 
-<<<<<<< HEAD
-def rmse(a, b, dim, weights=None, skipna=False):
+def rmse(a, b, dim, weights=None, skipna=False, keep_attrs=False):
     """Root Mean Squared Error.
-=======
-def rmse(a, b, dim, weights=None, skipna=False, keep_attrs=False):
-    """
-    Root Mean Squared Error.
->>>>>>> 8bab6a7d
 
     Parameters
     ----------
@@ -880,14 +844,8 @@
     )
 
 
-<<<<<<< HEAD
-def mse(a, b, dim, weights=None, skipna=False):
+def mse(a, b, dim, weights=None, skipna=False, keep_attrs=False):
     """Mean Squared Error.
-=======
-def mse(a, b, dim, weights=None, skipna=False, keep_attrs=False):
-    """
-    Mean Squared Error.
->>>>>>> 8bab6a7d
 
     Parameters
     ----------
@@ -952,14 +910,8 @@
     )
 
 
-<<<<<<< HEAD
-def mae(a, b, dim, weights=None, skipna=False):
+def mae(a, b, dim, weights=None, skipna=False, keep_attrs=False):
     """Mean Absolute Error.
-=======
-def mae(a, b, dim, weights=None, skipna=False, keep_attrs=False):
-    """
-    Mean Absolute Error.
->>>>>>> 8bab6a7d
 
     Parameters
     ----------
@@ -1082,14 +1034,8 @@
     )
 
 
-<<<<<<< HEAD
-def mape(a, b, dim, weights=None, skipna=False):
+def mape(a, b, dim, weights=None, skipna=False, keep_attrs=False):
     """Mean Absolute Percentage Error.
-=======
-def mape(a, b, dim, weights=None, skipna=False, keep_attrs=False):
-    """
-    Mean Absolute Percentage Error.
->>>>>>> 8bab6a7d
 
     Parameters
     ----------
@@ -1154,14 +1100,8 @@
     )
 
 
-<<<<<<< HEAD
-def smape(a, b, dim, weights=None, skipna=False):
+def smape(a, b, dim, weights=None, skipna=False, keep_attrs=False):
     """Symmetric Mean Absolute Percentage Error.
-=======
-def smape(a, b, dim, weights=None, skipna=False, keep_attrs=False):
-    """
-    Symmetric Mean Absolute Percentage Error.
->>>>>>> 8bab6a7d
 
     Parameters
     ----------
